--- conflicted
+++ resolved
@@ -1,9 +1,7 @@
 use futures_core::{Future, Poll, Async};
-<<<<<<< HEAD
+use futures_core::task;
+
 use future::Either;
-=======
-use futures_core::task;
->>>>>>> e4ac40e7
 
 /// Future for the `select2` combinator, waiting for one of two differently-typed
 /// futures to complete.
@@ -25,13 +23,12 @@
     type Item = Either<(A::Item, B), (B::Item, A)>;
     type Error = Either<(A::Error, B), (B::Error, A)>;
 
-<<<<<<< HEAD
-    fn poll(&mut self) -> Poll<Self::Item, Self::Error> {
+    fn poll(&mut self, cx: &mut task::Context) -> Poll<Self::Item, Self::Error> {
         let (mut a, mut b) = self.inner.take().expect("cannot poll Select2 twice");
-        match a.poll() {
+        match a.poll(cx) {
             Err(e) => Err(Either::A((e, b))),
             Ok(Async::Ready(x)) => Ok(Async::Ready(Either::A((x, b)))),
-            Ok(Async::Pending) => match b.poll() {
+            Ok(Async::Pending) => match b.poll(cx) {
                 Err(e) => Err(Either::B((e, a))),
                 Ok(Async::Ready(x)) => Ok(Async::Ready(Either::B((x, a)))),
                 Ok(Async::Pending) => {
@@ -39,47 +36,6 @@
                     Ok(Async::Pending)
                 }
             }
-=======
-    fn poll(&mut self, ctx: &mut task::Context) -> Poll<Self::Item, Self::Error> {
-        let (ret, is_a) = match self.inner {
-            Some((ref mut a, ref mut b)) => {
-                match a.poll(ctx) {
-                    Err(a) => (Err(a), true),
-                    Ok(Async::Ready(a)) => (Ok(a), true),
-                    Ok(Async::Pending) => {
-                        match b.poll(ctx) {
-                            Err(a) => (Err(a), false),
-                            Ok(Async::Ready(a)) => (Ok(a), false),
-                            Ok(Async::Pending) => return Ok(Async::Pending),
-                        }
-                    }
-                }
-            }
-            None => panic!("cannot poll select twice"),
-        };
-
-        let (a, b) = self.inner.take().unwrap();
-        let next = if is_a {OneOf::B(b)} else {OneOf::A(a)};
-        let next = SelectNext { inner: next };
-        match ret {
-            Ok(a) => Ok(Async::Ready((a, next))),
-            Err(e) => Err((e, next)),
-        }
-    }
-}
-
-impl<A, B> Future for SelectNext<A, B>
-    where A: Future,
-          B: Future<Item=A::Item, Error=A::Error>,
-{
-    type Item = A::Item;
-    type Error = A::Error;
-
-    fn poll(&mut self, ctx: &mut task::Context) -> Poll<Self::Item, Self::Error> {
-        match self.inner {
-            OneOf::A(ref mut a) => a.poll(ctx),
-            OneOf::B(ref mut b) => b.poll(ctx),
->>>>>>> e4ac40e7
         }
     }
 }